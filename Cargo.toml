--- conflicted
+++ resolved
@@ -45,11 +45,7 @@
 [dependencies.reqwest]
 version = "0.11.4"
 default-features = false
-<<<<<<< HEAD
-features = ["rustls-tls", "json", "gzip", "brotli", "multipart", "blocking", "socks", "cookies"]
-=======
-features = ["rustls-tls", "json", "gzip", "brotli", "deflate", "multipart", "blocking", "socks"]
->>>>>>> 2c935bc3
+features = ["rustls-tls", "json", "gzip", "brotli", "deflate", "multipart", "blocking", "socks", "cookies"]
 
 [dependencies.syntect]
 version = "4.4"
