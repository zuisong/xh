--- conflicted
+++ resolved
@@ -3064,7 +3064,6 @@
 }
 
 #[test]
-<<<<<<< HEAD
 fn response_meta() {
     let server = server::http(|_req| async move {
         hyper::Response::builder()
@@ -3123,11 +3122,12 @@
         .arg("httpbin.org/digest-auth/5/ahmed/12345")
         .assert()
         .stdout(contains("Elapsed time: ").count(2));
-=======
+}
+
+#[test]
 fn non_get_redirect_translation_warning() {
     get_command()
         .args(["--follow", "--curl", "POST", "http://example.com"])
         .assert()
         .stderr(contains("Using a combination of -X/--request and -L/--location which may cause unintended side effects."));
->>>>>>> 7300f3bf
 }