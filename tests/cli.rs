--- conflicted
+++ resolved
@@ -1815,7 +1815,6 @@
 }
 
 #[test]
-<<<<<<< HEAD
 fn print_intermediate_requests_and_responses() {
     let server1 = MockServer::start();
     let server2 = MockServer::start();
@@ -1827,17 +1826,9 @@
     });
     server2.mock(|_, then| {
         then.header("date", "N/A").body("final destination");
-=======
-fn accept_encoding_not_modifiable_in_download_mode() {
-    let server = MockServer::start();
-    let mock = server.mock(|when, then| {
-        when.header("Accept-Encoding", "identity");
-        then.body(r#"{"ids":[1,2,3]}"#);
->>>>>>> 80ce2061
-    });
-
-    get_command()
-<<<<<<< HEAD
+    });
+
+    get_command()
         .arg(server1.base_url())
         .arg("--follow")
         .arg("--verbose")
@@ -1845,29 +1836,29 @@
         .assert()
         .stdout(formatdoc! {r#"
             GET / HTTP/1.1
-            accept: */*
-            accept-encoding: gzip, deflate, br
-            connection: keep-alive
-            host: http.mock
-            user-agent: xh/0.0.0 (test mode)
+            Accept: */*
+            Accept-Encoding: gzip, deflate, br
+            Connection: keep-alive
+            Host: http.mock
+            User-Agent: xh/0.0.0 (test mode)
 
             HTTP/1.1 302 Found
-            content-length: 14
-            date: N/A
-            location: {url}
+            Content-Length: 14
+            Date: N/A
+            Location: {url}
 
             redirecting...
 
             GET / HTTP/1.1
-            accept: */*
-            accept-encoding: gzip, deflate, br
-            connection: keep-alive
-            host: http.mock
-            user-agent: xh/0.0.0 (test mode)
+            Accept: */*
+            Accept-Encoding: gzip, deflate, br
+            Connection: keep-alive
+            Host: http.mock
+            User-Agent: xh/0.0.0 (test mode)
 
             HTTP/1.1 200 OK
-            content-length: 17
-            date: N/A
+            Content-Length: 17
+            Date: N/A
 
             final destination
         "#, url = server2.base_url() });
@@ -1896,28 +1887,28 @@
         .assert()
         .stdout(formatdoc! {r#"
             GET / HTTP/1.1
-            accept: */*
-            accept-encoding: gzip, deflate, br
-            connection: keep-alive
-            host: http.mock
-            user-agent: xh/0.0.0 (test mode)
+            Accept: */*
+            Accept-Encoding: gzip, deflate, br
+            Connection: keep-alive
+            Host: http.mock
+            User-Agent: xh/0.0.0 (test mode)
 
             HTTP/1.1 302 Found
-            content-length: 14
-            date: N/A
-            location: {url}
+            Content-Length: 14
+            Date: N/A
+            Location: {url}
 
 
             GET / HTTP/1.1
-            accept: */*
-            accept-encoding: gzip, deflate, br
-            connection: keep-alive
-            host: http.mock
-            user-agent: xh/0.0.0 (test mode)
+            Accept: */*
+            Accept-Encoding: gzip, deflate, br
+            Connection: keep-alive
+            Host: http.mock
+            User-Agent: xh/0.0.0 (test mode)
 
             HTTP/1.1 200 OK
-            content-length: 17
-            date: N/A
+            Content-Length: 17
+            Date: N/A
 
             final destination
         "#, url = server2.base_url() });
@@ -1955,7 +1946,7 @@
     let server2 = MockServer::start();
     let mock1 = server1.mock(|when, then| {
         when.method(POST)
-            .header_exists("content-length")
+            .header_exists("Content-Length")
             .body(r#"{"name":"ali"}"#);
         then.header("location", &server2.base_url())
             .status(302)
@@ -1967,7 +1958,7 @@
                 .as_ref()
                 .unwrap()
                 .iter()
-                .any(|(key, _)| key == "content-length")
+                .any(|(key, _)| key == "Content-Length")
         });
         then.body("final destination");
     });
@@ -2016,21 +2007,21 @@
     let server1 = MockServer::start();
     let server2 = MockServer::start();
     let mock1 = server1.mock(|when, then| {
-        when.header_exists("authorization").header_exists("hello");
-        then.header("location", &server2.base_url())
+        when.header_exists("Authorization").header_exists("hello");
+        then.header("Location", &server2.base_url())
             .status(302)
             .body("redirecting...");
     });
     let mock2 = server2.mock(|when, then| {
-        when.header_exists("hello")
+        when.header_exists("Hello")
             .matches(|req: &HttpMockRequest| {
                 !req.headers
                     .as_ref()
                     .unwrap()
                     .iter()
-                    .any(|(key, _)| key == "authorization")
+                    .any(|(key, _)| key == "Authorization")
             });
-        then.header("date", "N/A").body("final destination");
+        then.header("Date", "N/A").body("final destination");
     });
 
     get_command()
@@ -2070,14 +2061,6 @@
         .success();
 
     mock2.assert();
-=======
-        .current_dir(&dir)
-        .arg(server.base_url())
-        .arg("--download")
-        .arg("Accept-Encoding:gzip")
-        .assert();
-    mock.assert();
->>>>>>> 80ce2061
 }
 
 #[test]
