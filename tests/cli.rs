--- conflicted
+++ resolved
@@ -1,5 +1,5 @@
 #![cfg(feature = "integration-tests")]
-<<<<<<< HEAD
+#![allow(clippy::bool_assert_comparison)]
 mod server;
 
 use std::collections::{HashMap, HashSet};
@@ -13,25 +13,7 @@
 
 use assert_cmd::prelude::*;
 use indoc::indoc;
-use predicate::str::contains;
-use predicates::prelude::*;
-=======
-#![allow(clippy::bool_assert_comparison)]
-use std::{
-    collections::HashSet,
-    fs::File,
-    fs::{create_dir_all, read_to_string, OpenOptions},
-    io::{Seek, SeekFrom, Write},
-    process::Command,
-    time::Duration,
-};
-
-use assert_cmd::prelude::*;
-use httpmock::{HttpMockRequest, Method::*, MockServer};
-use indoc::{formatdoc, indoc};
 use predicates::str::contains;
-use serde_json::json;
->>>>>>> 45af7bee
 use tempfile::{tempdir, tempfile};
 
 pub trait RequestExt {
@@ -311,57 +293,7 @@
         .current_dir(&dir)
         .args(&[&server.base_url(), "--download", "accept-encoding:gzip"])
         .assert();
-<<<<<<< HEAD
-    server.assert_hits(1);
-=======
-    mock.assert();
-}
-
-fn get_proxy_command(
-    protocol_to_request: &str,
-    protocol_to_proxy: &str,
-    proxy_url: &str,
-) -> Command {
-    let mut cmd = get_command();
-    cmd.arg("--pretty=format")
-        .arg("--check-status")
-        .arg(format!("--proxy={}:{}", protocol_to_proxy, proxy_url))
-        .arg("GET")
-        .arg(format!("{}://example.test/get", protocol_to_request));
-    cmd
-}
-
-#[test]
-fn proxy_http_proxy() {
-    let server = MockServer::start();
-
-    let mock = server.mock(|when, then| {
-        when.method(GET).header("host", "example.test");
-        then.status(200);
-    });
-
-    get_proxy_command("http", "http", &server.base_url())
-        .assert()
-        .success();
-
-    mock.assert();
-}
-
-#[test]
-fn proxy_https_proxy() {
-    let server = MockServer::start();
-
-    let mock = server.mock(|when, then| {
-        when.method(CONNECT);
-        then.status(502);
-    });
-
-    get_proxy_command("https", "https", &server.base_url())
-        .assert()
-        .stderr(contains("unsuccessful tunnel"))
-        .failure();
-    mock.assert();
->>>>>>> 45af7bee
+    server.assert_hits(1);
 }
 
 #[test]
@@ -447,32 +379,7 @@
         .args(&["--print=b", &server.base_url()])
         .assert()
         .stdout("é\n");
-<<<<<<< HEAD
-    server.assert_hits(1);
-=======
-    mock.assert();
-}
-
-#[test]
-fn proxy_all_proxy() {
-    let server = MockServer::start();
-
-    let mock = server.mock(|when, then| {
-        when.method(CONNECT);
-        then.status(502);
-    });
-
-    get_proxy_command("https", "all", &server.base_url())
-        .assert()
-        .stderr(contains("unsuccessful tunnel"))
-        .failure();
-    mock.assert();
-
-    get_proxy_command("http", "all", &server.base_url())
-        .assert()
-        .failure();
-    mock.assert();
->>>>>>> 45af7bee
+    server.assert_hits(1);
 }
 
 #[test]
@@ -748,6 +655,147 @@
         .args(&["--bearer=SomeToken", &server.base_url()])
         .assert();
     server.assert_hits(1);
+}
+
+#[test]
+fn digest_auth() {
+    let server = server::http(|req| async move {
+        if req.headers().get("Authorization").is_none() {
+            http::Response::builder()
+                .status(401)
+                .header("WWW-Authenticate", r#"Digest realm="me@xh.com", nonce="e5051361f053723a807674177fc7022f", qop="auth, auth-int", opaque="9dcf562038f1ec1c8d02f218ef0e7a4b", algorithm=MD5, stale=FALSE"#)
+                .body("".into())
+                .unwrap()
+        } else {
+            http::Response::builder()
+                .body("authenticated".into())
+                .unwrap()
+        }
+    });
+
+    get_command()
+        .arg("--auth-type=digest")
+        .arg("--auth=ahmed:12345")
+        .arg(server.base_url())
+        .assert()
+        .stdout(contains("HTTP/1.1 200 OK"));
+
+    server.assert_hits(2);
+}
+
+#[cfg(feature = "online-tests")]
+#[test]
+fn successful_digest_auth() {
+    get_command()
+        .arg("--auth-type=digest")
+        .arg("--auth=ahmed:12345")
+        .arg("httpbin.org/digest-auth/5/ahmed/12345")
+        .assert()
+        .stdout(contains("HTTP/1.1 200 OK"));
+}
+
+#[cfg(feature = "online-tests")]
+#[test]
+fn unsuccessful_digest_auth() {
+    get_command()
+        .arg("--auth-type=digest")
+        .arg("--auth=ahmed:wrongpass")
+        .arg("httpbin.org/digest-auth/5/ahmed/12345")
+        .assert()
+        .stdout(contains("HTTP/1.1 401 Unauthorized"));
+}
+
+#[test]
+fn digest_auth_with_redirection() {
+    let server = server::http(|req| async move {
+        match req.uri().path() {
+            "/login_page" => {
+                if req.headers().get("Authorization").is_none() {
+                    http::Response::builder()
+                        .status(401)
+                        .header("WWW-Authenticate", r#"Digest realm="me@xh.com", nonce="e5051361f053723a807674177fc7022f", qop="auth, auth-int", opaque="9dcf562038f1ec1c8d02f218ef0e7a4b", algorithm=MD5, stale=FALSE"#)
+                        .header("date", "N/A")
+                        .body("".into())
+                        .unwrap()
+                } else {
+                    http::Response::builder()
+                        .status(302)
+                        .header("location", "/admin_page")
+                        .header("date", "N/A")
+                        .body("authentication successful, redirecting...".into())
+                        .unwrap()
+                }
+            }
+            "/admin_page" => {
+                if req.headers().get("Authorization").is_none() {
+                    http::Response::builder()
+                        .header("date", "N/A")
+                        .body("admin page".into())
+                        .unwrap()
+                } else {
+                    http::Response::builder()
+                        .status(401)
+                        .body("unauthorized".into())
+                        .unwrap()
+                }
+            }
+            _ => panic!("unknown path"),
+        }
+    });
+
+    get_command()
+        .env("XH_TEST_DIGEST_AUTH_CNONCE", "f2/wE4q74E6zIJEtWaHKaf5wv/H5QzzpXusqGemxURZJ")
+        .arg("--auth-type=digest")
+        .arg("--auth=ahmed:12345")
+        .arg("--follow")
+        .arg("--verbose")
+        .arg(server.url("/login_page"))
+        .assert()
+        .stdout(indoc! {r#"
+            GET /login_page HTTP/1.1
+            Accept: */*
+            Accept-Encoding: gzip, deflate, br
+            Connection: keep-alive
+            Host: http.mock
+            User-Agent: xh/0.0.0 (test mode)
+
+            HTTP/1.1 401 Unauthorized
+            Content-Length: 0
+            Date: N/A
+            Www-Authenticate: Digest realm="me@xh.com", nonce="e5051361f053723a807674177fc7022f", qop="auth, auth-int", opaque="9dcf562038f1ec1c8d02f218ef0e7a4b", algorithm=MD5, stale=FALSE
+
+
+
+            GET /login_page HTTP/1.1
+            Accept: */*
+            Accept-Encoding: gzip, deflate, br
+            Authorization: Digest username="ahmed", realm="me@xh.com", nonce="e5051361f053723a807674177fc7022f", uri="/login_page", qop=auth, nc=00000001, cnonce="f2/wE4q74E6zIJEtWaHKaf5wv/H5QzzpXusqGemxURZJ", response="894fd5ee1dcc702df7e4a6abed37fd56", opaque="9dcf562038f1ec1c8d02f218ef0e7a4b", algorithm=MD5
+            Connection: keep-alive
+            Host: http.mock
+            User-Agent: xh/0.0.0 (test mode)
+
+            HTTP/1.1 302 Found
+            Content-Length: 41
+            Date: N/A
+            Location: /admin_page
+
+            authentication successful, redirecting...
+
+            GET /admin_page HTTP/1.1
+            Accept: */*
+            Accept-Encoding: gzip, deflate, br
+            Connection: keep-alive
+            Host: http.mock
+            User-Agent: xh/0.0.0 (test mode)
+
+            HTTP/1.1 200 OK
+            Content-Length: 10
+            Date: N/A
+
+            admin page
+        "#});
+
+    server.assert_hits(3);
 }
 
 #[test]
@@ -2067,9 +2115,9 @@
 
 #[test]
 fn auth_netrc_is_not_persisted_in_session() {
-    let server = MockServer::start();
-    let mock = server.mock(|when, _| {
-        when.header("Authorization", "Basic dXNlcjpwYXNz");
+    let server = server::http(|req| async move {
+        assert_eq!(req.headers()["authorization"], "Basic dXNlcjpwYXNz");
+        hyper::Response::default()
     });
 
     let mut path_to_session = std::env::temp_dir();
@@ -2093,7 +2141,7 @@
         .assert()
         .success();
 
-    mock.assert();
+    server.assert_hits(1);
 
     let session_content = read_to_string(path_to_session).unwrap();
     assert_eq!(
@@ -2427,143 +2475,6 @@
         .success();
 }
 
-#[cfg(feature = "online-tests")]
-#[test]
-fn digest_auth() {
-    let server1 = MockServer::start();
-    let server2 = MockServer::start();
-    let mock1 = server1.mock(|when, then| {
-        when.matches(|req: &HttpMockRequest| {
-            !req.headers
-                .as_ref()
-                .unwrap()
-                .iter()
-                .any(|(key, _)| key == "Authorization")
-        });
-        then.status(401).header("WWW-Authenticate", r#"Digest realm="me@xh.com", nonce="e5051361f053723a807674177fc7022f", qop="auth, auth-int", opaque="9dcf562038f1ec1c8d02f218ef0e7a4b", algorithm=MD5, stale=FALSE"#);
-    });
-    let mock2 = server2.mock(|when, then| {
-        when.header_exists("Authorization");
-        then.body("authenticated");
-    });
-
-    get_command()
-        .env("XH_TEST_DIGEST_AUTH_URL", server2.base_url())
-        .arg("--auth-type=digest")
-        .arg("--auth=ahmed:12345")
-        .arg(server1.base_url())
-        .assert()
-        .stdout(contains("HTTP/1.1 200 OK"));
-
-    mock1.assert();
-    mock2.assert();
-}
-
-#[test]
-fn successful_digest_auth() {
-    get_command()
-        .arg("--auth-type=digest")
-        .arg("--auth=ahmed:12345")
-        .arg("httpbin.org/digest-auth/5/ahmed/12345")
-        .assert()
-        .stdout(contains("HTTP/1.1 200 OK"));
-}
-
-#[test]
-fn unsuccessful_digest_auth() {
-    get_command()
-        .arg("--auth-type=digest")
-        .arg("--auth=ahmed:wrongpass")
-        .arg("httpbin.org/digest-auth/5/ahmed/12345")
-        .assert()
-        .stdout(contains("HTTP/1.1 401 Unauthorized"));
-}
-
-#[test]
-fn digest_auth_with_redirection() {
-    let server1 = MockServer::start();
-    let server2 = MockServer::start();
-    let server3 = MockServer::start();
-    let mock1 = server1.mock(|when, then| {
-        when.matches(|req: &HttpMockRequest| {
-            !req.headers
-                .as_ref()
-                .unwrap()
-                .iter()
-                .any(|(key, _)| key == "Authorization")
-        });
-        then.status(401)
-            .header("WWW-Authenticate", r#"Digest realm="me@xh.com", nonce="e5051361f053723a807674177fc7022f", qop="auth, auth-int", opaque="9dcf562038f1ec1c8d02f218ef0e7a4b", algorithm=MD5, stale=FALSE"#)
-            .header("date", "N/A");
-    });
-    let mock2 = server2.mock(|when, then| {
-        when.header_exists("Authorization");
-        then.status(302)
-            .header("location", &server3.base_url())
-            .header("date", "N/A")
-            .body("authentication successful, redirecting...");
-    });
-    server3.mock(|_, then| {
-        then.header("date", "N/A").body("final destination");
-    });
-
-    get_command()
-        .env("XH_TEST_DIGEST_AUTH_URL", server2.base_url())
-        .env("XH_TEST_DIGEST_AUTH_CNONCE", "f2/wE4q74E6zIJEtWaHKaf5wv/H5QzzpXusqGemxURZJ")
-        .arg("--auth-type=digest")
-        .arg("--auth=ahmed:12345")
-        .arg("--follow")
-        .arg("--verbose")
-        .arg(server1.base_url())
-        .assert()
-        .stdout(formatdoc! {r#"
-            GET / HTTP/1.1
-            Accept: */*
-            Accept-Encoding: gzip, deflate, br
-            Connection: keep-alive
-            Host: http.mock
-            User-Agent: xh/0.0.0 (test mode)
-
-            HTTP/1.1 401 Unauthorized
-            Content-Length: 0
-            Date: N/A
-            Www-Authenticate: Digest realm="me@xh.com", nonce="e5051361f053723a807674177fc7022f", qop="auth, auth-int", opaque="9dcf562038f1ec1c8d02f218ef0e7a4b", algorithm=MD5, stale=FALSE
-
-
-
-            GET / HTTP/1.1
-            Accept: */*
-            Accept-Encoding: gzip, deflate, br
-            Authorization: Digest username="ahmed", realm="me@xh.com", nonce="e5051361f053723a807674177fc7022f", uri="/", qop=auth, nc=00000001, cnonce="f2/wE4q74E6zIJEtWaHKaf5wv/H5QzzpXusqGemxURZJ", response="1e96c9808de24d5dd36e9e4865ffca7d", opaque="9dcf562038f1ec1c8d02f218ef0e7a4b", algorithm=MD5
-            Connection: keep-alive
-            Host: http.mock
-            User-Agent: xh/0.0.0 (test mode)
-
-            HTTP/1.1 302 Found
-            Content-Length: 41
-            Date: N/A
-            Location: {redirect_url}
-
-            authentication successful, redirecting...
-
-            GET / HTTP/1.1
-            Accept: */*
-            Accept-Encoding: gzip, deflate, br
-            Connection: keep-alive
-            Host: http.mock
-            User-Agent: xh/0.0.0 (test mode)
-
-            HTTP/1.1 200 OK
-            Content-Length: 17
-            Date: N/A
-
-            final destination
-        "#, redirect_url = server3.base_url()});
-
-    mock1.assert();
-    mock2.assert();
-}
-
 #[test]
 fn http1_0() {
     get_command()
