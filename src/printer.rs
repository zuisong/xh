--- conflicted
+++ resolved
@@ -41,17 +41,10 @@
         let theme = theme.unwrap_or(Theme::auto);
 
         Printer {
-<<<<<<< HEAD
             indent_json: pretty.format(),
             sort_headers: pretty.format(),
             color: pretty.color(),
             stream,
-=======
-            indent_json: matches!(pretty, Pretty::all | Pretty::format),
-            sort_headers: matches!(pretty, Pretty::all | Pretty::format),
-            color: matches!(pretty, Pretty::all | Pretty::colors),
-            stream: matches!(pretty, Pretty::none) || stream,
->>>>>>> d0135684
             theme,
             buffer,
         }
