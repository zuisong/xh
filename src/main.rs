--- conflicted
+++ resolved
@@ -171,16 +171,12 @@
         .no_deflate()
         .no_brotli();
 
-<<<<<<< HEAD
-    if let Some(tls_version) = args.ssl.and_then(Into::into) {
-=======
     #[cfg(feature = "rustls")]
     if !args.native_tls {
         client = client.use_rustls_tls();
     }
 
-    if let Some(Some(tls_version)) = args.ssl {
->>>>>>> 7300f3bf
+    if let Some(tls_version) = args.ssl.and_then(Into::into) {
         client = client
             .min_tls_version(tls_version)
             .max_tls_version(tls_version);
