use std::{
    env::var_os,
    io::{self, Write},
    path::PathBuf,
};

/// Whether to make some things more deterministic for the benefit of tests
pub fn test_mode() -> bool {
    // In integration tests the binary isn't compiled with cfg(test), so we
    // use an environment variable
    cfg!(test) || var_os("XH_TEST_MODE").is_some()
}

/// Whether to behave as if stdin and stdout are terminals
pub fn test_pretend_term() -> bool {
    var_os("XH_TEST_MODE_TERM").is_some()
}

pub fn test_default_color() -> bool {
    var_os("XH_TEST_MODE_COLOR").is_some()
}

<<<<<<< HEAD
#[cfg(test)]
pub fn random_string() -> String {
    use rand::Rng;

    rand::thread_rng()
        .sample_iter(&rand::distributions::Alphanumeric)
        .take(10)
        .map(char::from)
        .collect()
}

pub enum ContentType {
    Json,
    Html,
    Xml,
    JavaScript,
    Css,
    Text,
    UrlencodedForm,
    Multipart,
    Unknown,
}

impl ContentType {
    pub fn is_text(&self) -> bool {
        !matches!(
            self,
            ContentType::Unknown | ContentType::UrlencodedForm | ContentType::Multipart
        )
=======
pub fn config_dir() -> Option<PathBuf> {
    if let Some(dir) = std::env::var_os("XH_CONFIG_DIR") {
        Some(dir.into())
    } else {
        dirs::config_dir().map(|dir| dir.join("xh"))
>>>>>>> 97bd685e
    }
}

// https://stackoverflow.com/a/45145246/5915221
#[macro_export]
macro_rules! vec_of_strings {
    ($($str:expr),*) => ({
        vec![$(String::from($str),)*] as Vec<String>
    });
}

#[macro_export]
macro_rules! regex {
    ($name:ident = $($re:expr)+) => {
        lazy_static::lazy_static! {
            static ref $name: regex::Regex = regex::Regex::new(concat!($($re,)+)).unwrap();
        }
    };
    ($($re:expr)+) => {{
        lazy_static::lazy_static! {
            static ref RE: regex::Regex = regex::Regex::new(concat!($($re,)+)).unwrap();
        }
        &RE
    }};
}

pub const BUFFER_SIZE: usize = 64 * 1024;

/// io::copy, but with a larger buffer size.
///
/// io::copy's buffer is just 8 KiB. This noticeably slows down fast
/// large downloads, especially with a progress bar.
///
/// This one's size of 64 KiB was chosen because that makes it competitive
/// with the old implementation, which repeatedly called .chunk().await.
///
/// Tests were done by running `ht -o /dev/null [-d]` on a two-gigabyte file
/// served locally by `python3 -m http.server`. Results may vary.
pub fn copy_largebuf(reader: &mut impl io::Read, writer: &mut impl Write) -> io::Result<()> {
    let mut buf = vec![0; BUFFER_SIZE];
    let mut buf = buf.as_mut_slice();
    loop {
        match reader.read(&mut buf) {
            Ok(0) => return Ok(()),
            Ok(len) => writer.write_all(&buf[..len])?,
            Err(ref e) if e.kind() == io::ErrorKind::Interrupted => continue,
            Err(e) => return Err(e),
        }
    }
}<|MERGE_RESOLUTION|>--- conflicted
+++ resolved
@@ -20,7 +20,6 @@
     var_os("XH_TEST_MODE_COLOR").is_some()
 }
 
-<<<<<<< HEAD
 #[cfg(test)]
 pub fn random_string() -> String {
     use rand::Rng;
@@ -32,31 +31,11 @@
         .collect()
 }
 
-pub enum ContentType {
-    Json,
-    Html,
-    Xml,
-    JavaScript,
-    Css,
-    Text,
-    UrlencodedForm,
-    Multipart,
-    Unknown,
-}
-
-impl ContentType {
-    pub fn is_text(&self) -> bool {
-        !matches!(
-            self,
-            ContentType::Unknown | ContentType::UrlencodedForm | ContentType::Multipart
-        )
-=======
 pub fn config_dir() -> Option<PathBuf> {
     if let Some(dir) = std::env::var_os("XH_CONFIG_DIR") {
         Some(dir.into())
     } else {
         dirs::config_dir().map(|dir| dir.join("xh"))
->>>>>>> 97bd685e
     }
 }
 
