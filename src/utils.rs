<<<<<<< HEAD
use std::{
    env::var_os,
    fs::File,
    io::{self, stdin, Read, Write},
    path::Path,
};
=======
use std::io::{self, Write};
>>>>>>> 69c2f542

use anyhow::Result;
use atty::Stream;
<<<<<<< HEAD
use reqwest::{
    blocking::multipart,
    header::{HeaderMap, CONTENT_TYPE},
};
=======
use reqwest::header::{HeaderMap, CONTENT_TYPE};
use syntect::dumps::from_binary;
use syntect::easy::HighlightLines;
use syntect::highlighting::{FontStyle, ThemeSet};
use syntect::parsing::SyntaxSet;
use syntect::util::LinesWithEndings;
use tokio::io::AsyncReadExt;
>>>>>>> 69c2f542

use crate::Body;

/// Whether to make some things more deterministic for the benefit of tests
pub fn test_mode() -> bool {
    // In integration tests the binary isn't compiled with cfg(test), so we
    // use an environment variable
    cfg!(test) || var_os("XH_TEST_MODE").is_some()
}

/// Whether to behave as if stdin and stdout are terminals
pub fn test_pretend_term() -> bool {
    var_os("XH_TEST_MODE_TERM").is_some()
}

pub enum ContentType {
    Json,
    Html,
    Xml,
    UrlencodedForm,
    Multipart,
}

pub fn get_content_type(headers: &HeaderMap) -> Option<ContentType> {
    headers
        .get(CONTENT_TYPE)?
        .to_str()
        .ok()
        .and_then(|content_type| {
            if content_type.contains("json") {
                Some(ContentType::Json)
            } else if content_type.contains("html") {
                Some(ContentType::Html)
            } else if content_type.contains("xml") {
                Some(ContentType::Xml)
            } else if content_type.contains("multipart") {
                Some(ContentType::Multipart)
            } else if content_type.contains("x-www-form-urlencoded") {
                Some(ContentType::UrlencodedForm)
            } else {
                None
            }
        })
}

<<<<<<< HEAD
// https://github.com/seanmonstar/reqwest/issues/646#issuecomment-616985015
pub fn file_to_part(path: impl AsRef<Path>) -> io::Result<multipart::Part> {
    let path = path.as_ref();
    let file_name = path
        .file_name()
        .map(|file_name| file_name.to_string_lossy().to_string());
    let file = File::open(path)?;
    let file_length = file.metadata()?.len();
    let mut part = multipart::Part::reader_with_length(file, file_length);
    if let Some(file_name) = file_name {
        part = part.file_name(file_name);
    }
    Ok(part)
}

pub fn body_from_stdin(ignore_stdin: bool) -> Result<Option<Body>> {
    if atty::is(Stream::Stdin) || ignore_stdin || test_pretend_term() {
=======
pub async fn body_from_stdin(ignore_stdin: bool) -> Result<Option<Body>> {
    if atty::is(Stream::Stdin) || ignore_stdin {
>>>>>>> 69c2f542
        Ok(None)
    } else {
        let mut buffer = String::new();
        stdin().read_to_string(&mut buffer)?;
        Ok(Some(Body::Raw(buffer)))
    }
}

// https://stackoverflow.com/a/45145246/5915221
#[macro_export]
macro_rules! vec_of_strings {
    ($($str:expr),*) => ({
        vec![$(String::from($str),)*] as Vec<String>
    });
}

#[macro_export]
macro_rules! regex {
    ($name:ident = $($re:expr)+) => {
        lazy_static::lazy_static! {
            static ref $name: regex::Regex = regex::Regex::new(concat!($($re,)+)).unwrap();
        }
    };
    ($($re:expr)+) => {{
        lazy_static::lazy_static! {
            static ref RE: regex::Regex = regex::Regex::new(concat!($($re,)+)).unwrap();
        }
        &RE
    }};
}

const DOWNLOAD_BUFFER_SIZE: usize = 64 * 1024;

/// io::copy, but with a larger buffer size.
///
/// io::copy's buffer is just 8 KiB. This noticeably slows down fast
/// large downloads, especially with a progress bar.
///
/// This one's size of 64 KiB was chosen because that makes it competitive
/// with the old implementation, which repeatedly called .chunk().await.
///
/// Tests were done by running `ht -o /dev/null [-d]` on a two-gigabyte file
/// served locally by `python3 -m http.server`. Results may vary.
pub fn copy_largebuf(reader: &mut impl io::Read, writer: &mut impl Write) -> io::Result<()> {
    let mut buf = vec![0; DOWNLOAD_BUFFER_SIZE];
    let mut buf = buf.as_mut_slice();
    loop {
        match reader.read(&mut buf) {
            Ok(0) => return Ok(()),
            Ok(len) => writer.write_all(&buf[..len])?,
            Err(ref e) if e.kind() == io::ErrorKind::Interrupted => continue,
            Err(e) => return Err(e),
        }
    }
}<|MERGE_RESOLUTION|>--- conflicted
+++ resolved
@@ -1,30 +1,11 @@
-<<<<<<< HEAD
 use std::{
     env::var_os,
-    fs::File,
     io::{self, stdin, Read, Write},
-    path::Path,
 };
-=======
-use std::io::{self, Write};
->>>>>>> 69c2f542
 
 use anyhow::Result;
 use atty::Stream;
-<<<<<<< HEAD
-use reqwest::{
-    blocking::multipart,
-    header::{HeaderMap, CONTENT_TYPE},
-};
-=======
 use reqwest::header::{HeaderMap, CONTENT_TYPE};
-use syntect::dumps::from_binary;
-use syntect::easy::HighlightLines;
-use syntect::highlighting::{FontStyle, ThemeSet};
-use syntect::parsing::SyntaxSet;
-use syntect::util::LinesWithEndings;
-use tokio::io::AsyncReadExt;
->>>>>>> 69c2f542
 
 use crate::Body;
 
@@ -70,28 +51,8 @@
         })
 }
 
-<<<<<<< HEAD
-// https://github.com/seanmonstar/reqwest/issues/646#issuecomment-616985015
-pub fn file_to_part(path: impl AsRef<Path>) -> io::Result<multipart::Part> {
-    let path = path.as_ref();
-    let file_name = path
-        .file_name()
-        .map(|file_name| file_name.to_string_lossy().to_string());
-    let file = File::open(path)?;
-    let file_length = file.metadata()?.len();
-    let mut part = multipart::Part::reader_with_length(file, file_length);
-    if let Some(file_name) = file_name {
-        part = part.file_name(file_name);
-    }
-    Ok(part)
-}
-
 pub fn body_from_stdin(ignore_stdin: bool) -> Result<Option<Body>> {
     if atty::is(Stream::Stdin) || ignore_stdin || test_pretend_term() {
-=======
-pub async fn body_from_stdin(ignore_stdin: bool) -> Result<Option<Body>> {
-    if atty::is(Stream::Stdin) || ignore_stdin {
->>>>>>> 69c2f542
         Ok(None)
     } else {
         let mut buffer = String::new();
