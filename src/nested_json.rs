--- conflicted
+++ resolved
@@ -386,11 +386,7 @@
 
         assert_eq!(
             parse_path(r"foo\[x\][]").unwrap(),
-<<<<<<< HEAD
-            &[Key(r"foo[x]".into(), (0, 8)), Append((8, 10))]
-=======
-            [Key(r"foo[x]".into(), (0, 8)), Index(None, (8, 10))]
->>>>>>> 95007b50
+            [Key(r"foo[x]".into(), (0, 8)), Append((8, 10))]
         );
         assert_eq!(
             parse_path(r"foo\\[x]").unwrap(),
@@ -406,27 +402,15 @@
         );
         assert_eq!(
             parse_path(r"[0][foo]").unwrap(),
-<<<<<<< HEAD
-            &[Index(0, (0, 3)), Key("foo".into(), (3, 8))]
+            [Index(0, (0, 3)), Key("foo".into(), (3, 8))]
         );
         assert_eq!(
             parse_path(r"[][foo]").unwrap(),
-            &[Append((0, 2)), Key("foo".into(), (2, 7))]
+            [Append((0, 2)), Key("foo".into(), (2, 7))]
         );
         assert_eq!(
             parse_path(r"foo[0]").unwrap(),
-            &[Key("foo".into(), (0, 3)), Index(0, (3, 6))]
-=======
-            [Index(Some(0), (0, 3)), Key("foo".into(), (3, 8))]
-        );
-        assert_eq!(
-            parse_path(r"[][foo]").unwrap(),
-            [Index(None, (0, 2)), Key("foo".into(), (2, 7))]
-        );
-        assert_eq!(
-            parse_path(r"foo[0]").unwrap(),
-            [Key("foo".into(), (0, 3)), Index(Some(0), (3, 6))]
->>>>>>> 95007b50
+            [Key("foo".into(), (0, 3)), Index(0, (3, 6))]
         );
         assert_eq!(
             parse_path(r"foo[\0]").unwrap(),
