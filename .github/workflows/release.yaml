--- conflicted
+++ resolved
@@ -73,10 +73,6 @@
       - name: Package
         shell: bash
         run: |
-<<<<<<< HEAD
-=======
-          cd target/${{ matrix.job.target }}/release
->>>>>>> f02c8b90
           if [ "${{ matrix.job.os }}" = "windows-latest" ]; then
             bin="target/${{ matrix.job.target }}/release/xh.exe"
           else
