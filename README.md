--- conflicted
+++ resolved
@@ -1,102 +1,86 @@
-# xh
-
-Yet another [HTTPie](https://httpie.io/) clone in Rust.
-
-[![asciicast](/assets/xh-demo.gif)](https://asciinema.org/a/390748)
-
-## Installation
-
-<<<<<<< HEAD
-### On macOS via Homebrew
-```
-brew install ht-rust
-```
-
-### On Arch Linux via Pacman
-
-```
-pacman -S ht
-```
-
-(`ht` binary will be installed as `ht-rust`)
-
-=======
->>>>>>> eb06d658
-### From binaries
-The [release page](https://github.com/ducaale/xh/releases) contains prebuilt binaries for Linux, macOS and Windows.
-
-## Usage
-```
-xh 0.6.0
-USAGE:
-    xh [FLAGS] [OPTIONS] <[METHOD] URL> [REQUEST_ITEM]...
-
-FLAGS:
-        --offline         Construct HTTP requests without sending them anywhere
-    -j, --json            (default) Data items from the command line are serialized as a JSON object
-    -f, --form            Data items from the command line are serialized as form fields
-    -m, --multipart       Similar to --form, but always sends a multipart/form-data request (i.e., even without files)
-    -I, --ignore-stdin    Do not attempt to read stdin
-    -F, --follow          Do follow redirects
-    -d, --download
-    -h, --headers         Print only the response headers, shortcut for --print=h
-    -b, --body            Print only the response body, Shortcut for --print=b
-    -c, --continue        Resume an interrupted download
-    -v, --verbose         Print the whole request as well as the response
-    -q, --quiet           Do not print to stdout or stderr
-    -S, --stream          Always stream the response body
-        --help            Prints help information
-    -V, --version         Prints version information
-
-OPTIONS:
-    -A, --auth-type <auth-type>              Specify the auth mechanism [possible values: Basic, Bearer]
-    -a, --auth <auth>
-    -o, --output <output>                    Save output to FILE instead of stdout
-        --max-redirects <max-redirects>      Number of redirects to follow, only respected if `follow` is set
-    -p, --print <print>                      String specifying what the output should contain
-        --pretty <pretty>                    Controls output processing [possible values: All, Colors, Format, None]
-    -s, --style <theme>                      Output coloring style [possible values: Auto, Solarized]
-        --default-scheme <default-scheme>    The default scheme to use if not specified in the URL
-
-ARGS:
-    <[METHOD] URL>       The request URL, preceded by an optional HTTP method
-    <REQUEST_ITEM>...    Optional key-value pairs to be included in the request
-```
-
-## Request Items
-
-`xh` uses [HTTPie's request-item syntax](https://httpie.io/docs#request-items) to set headers, request body, query string, etc.
-
-* `=`/`:=` for setting the request body's JSON fields (`=` for strings and `:=` for other JSON types).
-* `==` for adding query strings.
-* `@` for including files in multipart requests e.g `picture@hello.jpg` or `picture@hello.jpg;type=image/jpeg`.
-* `:` for adding or removing headers e.g `connection:keep-alive` or `connection:`.
-* `;` for including headers with empty values e.g `header-without-value;`.
-
-## Examples
-
-```sh
-# Send a GET request
-xh httpbin.org/json
-
-# Send a POST request with body {"name": "ahmed", "age": 24}
-xh httpbin.org/post name=ahmed age:=24
-
-# Send a GET request with querystring id=5&sort=true
-xh get httpbin.org/json id==5 sort==true
-
-# Send a GET request and include a header named x-api-key with value 12345
-xh get httpbin.org/json x-api-key:12345
-
-# Send a PUT request and pipe the result to less
-xh put httpbin.org/put id:=49 age:=25 | less
-
-# Download and save to res.json
-xh -d httpbin.org/json -o res.json
-```
-
-## Syntaxes and themes used
-- [Sublime-HTTP](https://github.com/samsalisbury/Sublime-HTTP)
-- [json-kv](https://github.com/aurule/json-kv)
-- [Sublime Packages](https://github.com/sublimehq/Packages/tree/fa6b8629c95041bf262d4c1dab95c456a0530122)
-- [ansi-dark theme](https://github.com/sharkdp/bat/blob/master/assets/themes/ansi-dark.tmTheme)
+# xh
+
+Yet another [HTTPie](https://httpie.io/) clone in Rust.
+
+[![asciicast](/assets/xh-demo.gif)](https://asciinema.org/a/390748)
+
+## Installation
+
+### From binaries
+The [release page](https://github.com/ducaale/xh/releases) contains prebuilt binaries for Linux, macOS and Windows.
+
+## Usage
+```
+xh 0.6.0
+USAGE:
+    xh [FLAGS] [OPTIONS] <[METHOD] URL> [REQUEST_ITEM]...
+
+FLAGS:
+        --offline         Construct HTTP requests without sending them anywhere
+    -j, --json            (default) Data items from the command line are serialized as a JSON object
+    -f, --form            Data items from the command line are serialized as form fields
+    -m, --multipart       Similar to --form, but always sends a multipart/form-data request (i.e., even without files)
+    -I, --ignore-stdin    Do not attempt to read stdin
+    -F, --follow          Do follow redirects
+    -d, --download
+    -h, --headers         Print only the response headers, shortcut for --print=h
+    -b, --body            Print only the response body, Shortcut for --print=b
+    -c, --continue        Resume an interrupted download
+    -v, --verbose         Print the whole request as well as the response
+    -q, --quiet           Do not print to stdout or stderr
+    -S, --stream          Always stream the response body
+        --help            Prints help information
+    -V, --version         Prints version information
+
+OPTIONS:
+    -A, --auth-type <auth-type>              Specify the auth mechanism [possible values: Basic, Bearer]
+    -a, --auth <auth>
+    -o, --output <output>                    Save output to FILE instead of stdout
+        --max-redirects <max-redirects>      Number of redirects to follow, only respected if `follow` is set
+    -p, --print <print>                      String specifying what the output should contain
+        --pretty <pretty>                    Controls output processing [possible values: All, Colors, Format, None]
+    -s, --style <theme>                      Output coloring style [possible values: Auto, Solarized]
+        --default-scheme <default-scheme>    The default scheme to use if not specified in the URL
+
+ARGS:
+    <[METHOD] URL>       The request URL, preceded by an optional HTTP method
+    <REQUEST_ITEM>...    Optional key-value pairs to be included in the request
+```
+
+## Request Items
+
+`xh` uses [HTTPie's request-item syntax](https://httpie.io/docs#request-items) to set headers, request body, query string, etc.
+
+* `=`/`:=` for setting the request body's JSON fields (`=` for strings and `:=` for other JSON types).
+* `==` for adding query strings.
+* `@` for including files in multipart requests e.g `picture@hello.jpg` or `picture@hello.jpg;type=image/jpeg`.
+* `:` for adding or removing headers e.g `connection:keep-alive` or `connection:`.
+* `;` for including headers with empty values e.g `header-without-value;`.
+
+## Examples
+
+```sh
+# Send a GET request
+xh httpbin.org/json
+
+# Send a POST request with body {"name": "ahmed", "age": 24}
+xh httpbin.org/post name=ahmed age:=24
+
+# Send a GET request with querystring id=5&sort=true
+xh get httpbin.org/json id==5 sort==true
+
+# Send a GET request and include a header named x-api-key with value 12345
+xh get httpbin.org/json x-api-key:12345
+
+# Send a PUT request and pipe the result to less
+xh put httpbin.org/put id:=49 age:=25 | less
+
+# Download and save to res.json
+xh -d httpbin.org/json -o res.json
+```
+
+## Syntaxes and themes used
+- [Sublime-HTTP](https://github.com/samsalisbury/Sublime-HTTP)
+- [json-kv](https://github.com/aurule/json-kv)
+- [Sublime Packages](https://github.com/sublimehq/Packages/tree/fa6b8629c95041bf262d4c1dab95c456a0530122)
+- [ansi-dark theme](https://github.com/sharkdp/bat/blob/master/assets/themes/ansi-dark.tmTheme)